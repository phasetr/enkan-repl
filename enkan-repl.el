;;; enkan-repl.el --- Enhanced repl utilities for enkan -*- lexical-binding: t -*-

;; Copyright (C) 2025 [phasetr]

;; Author: [phasetr] <phasetr@gmail.com>
;; Version: 0.13.1
;; Package-Requires: ((emacs "28.2") (eat "0.9.4"))
;; Keywords: enkan ai tools convenience
;; URL: https://github.com/phasetr/enkan-repl
;; License: MIT

;; This file is not part of GNU Emacs.

;; Permission is hereby granted, free of charge, to any person obtaining a copy
;; of this software and associated documentation files (the "Software"), to deal
;; in the Software without restriction, including without limitation the rights
;; to use, copy, modify, merge, publish, distribute, sublicense, and/or sell
;; copies of the Software, and to permit persons to whom the Software is
;; furnished to do so, subject to the following conditions:

;; The above copyright notice and this permission notice shall be included in all
;; copies or substantial portions of the Software.

;; THE SOFTWARE IS PROVIDED "AS IS", WITHOUT WARRANTY OF ANY KIND, EXPRESS OR
;; IMPLIED, INCLUDING BUT NOT LIMITED TO THE WARRANTIES OF MERCHANTABILITY,
;; FITNESS FOR A PARTICULAR PURPOSE AND NONINFRINGEMENT. IN NO EVENT SHALL THE
;; AUTHORS OR COPYRIGHT HOLDERS BE LIABLE FOR ANY CLAIM, DAMAGES OR OTHER
;; LIABILITY, WHETHER IN AN ACTION OF CONTRACT, TORT OR OTHERWISE, ARISING FROM,
;; OUT OF OR IN CONNECTION WITH THE SOFTWARE OR THE USE OR OTHER DEALINGS IN THE
;; SOFTWARE.

;;; Commentary:

;; enkan-repl revives interactive development culture for the AI era.
;; Send text to terminal sessions with `send-region`, interact with AI tools,
;; and deepen your thinking further - a new REPL experience woven by Emacs.
;;
;; Core Features:
;; - Text sending capabilities (region, buffer, line, etc.)
;; - Persistent org-mode input files with template system
;; - Directory-based terminal session targeting
;; - M-x driven workflow with no default keybindings
;; - File path support for AI tool direct reading
;;
;; Quick Start:
;;   M-x enkan-repl-start-eat
;;   M-x enkan-repl-open-project-input-file
;;
;; This package builds upon eat terminal emulator.  We extend our deepest
;; gratitude to their authors and contributors.

;;; Code:

(require 'cl-lib)

;; Load horizontal menu interface
(require 'hmenu)

;; Load utility functions (require for template generation and cheat-sheet)
(when (locate-library "enkan-repl-utils")
  (require 'enkan-repl-utils))

;; Load macOS specific notifications if on macOS
(when (and (eq system-type 'darwin) (locate-library "enkan-repl-mac-notify"))
  (require 'enkan-repl-mac-notify))

;; Declare external functions to avoid byte-compile warnings
(declare-function enkan-repl-utils--extract-function-info "enkan-repl-utils" (file-path))
(declare-function enkan-repl--find-session-buffer "enkan-repl-utils" (selected-name buffer-info-list))
(declare-function enkan-repl--collect-sessions "enkan-repl-utils" (buffer-info-list))
(declare-function enkan-repl--format-numbered-sessions "enkan-repl-utils" (sessions))
(declare-function enkan-repl-utils--encode-full-path "enkan-repl-utils" (path prefix separator))
(declare-function enkan-repl-utils--decode-full-path "enkan-repl-utils" (encoded-name prefix separator))

;; Declare external functions to avoid byte-compiler warnings
(declare-function eat "eat" (&optional program))
(declare-function eat--send-string "eat" (process string))
(defvar eat--process)
(defvar eat-mode)

;;;; Custom Variables

(defgroup enkan-repl nil
  "Enhanced REPL utilities for enkan."
  :group 'tools
  :prefix "enkan-repl-")

;;;; Constants

(defconst enkan-repl-path-separator "--"
  "String to replace path separators (/) in filenames.
This is a fixed part of the enkan-repl filename encoding scheme
and should not be changed to maintain compatibility and security.")

(defconst enkan-repl-default-template-filename "default.org"
  "Default template filename for enkan-repl input files.
This file should be located in the package directory and contains
the standard template structure for new project input files.")

(defconst enkan-repl-file-prefix "enkan"
  "Prefix for enkan-repl encoded filenames.
This is a fixed part of the filename encoding scheme and should not be changed
to maintain compatibility with existing project files.")

(defconst enkan-repl-command-categories
  '("Command Palette"
    "Text Sender"
    "Session Controller"
    "Utilities")
  "Command category names for enkan-repl package.
Command Palette is positioned first as the primary interface.
This structure is used for documentation generation and organization.")

;; Declare external variable from constants file
(defvar enkan-repl-cheat-sheet-candidates nil
  "Precompiled list of cheat-sheet candidates from constants file.")

(defun enkan-repl--find-template-directory ()
  "Find directory containing default template file.
Returns the directory path where default.org is located."
  (or
   ;; Try load-file-name first (when loading with load command)
   (and load-file-name
        (let ((dir (file-name-directory load-file-name)))
          (when (file-exists-p (expand-file-name enkan-repl-default-template-filename dir))
            dir)))
   ;; Try buffer-file-name (when evaluating in buffer)
   (and buffer-file-name
        (let ((dir (file-name-directory buffer-file-name)))
          (when (file-exists-p (expand-file-name enkan-repl-default-template-filename dir))
            dir)))
   ;; Try locate-library result directory
   (and (locate-library "enkan-repl")
        (let ((dir (file-name-directory (locate-library "enkan-repl"))))
          (when (file-exists-p (expand-file-name enkan-repl-default-template-filename dir))
            dir)))
   ;; For straight.el: try repos directory if build directory doesn't have template
   (and (locate-library "enkan-repl")
        (let* ((build-dir (file-name-directory (locate-library "enkan-repl")))
               (straight-build-p (string-match-p "/straight/build/" build-dir))
               (repos-dir (and straight-build-p
                               (replace-regexp-in-string "/straight/build/" "/straight/repos/" build-dir))))
          (when (and repos-dir (file-exists-p (expand-file-name enkan-repl-default-template-filename repos-dir)))
            repos-dir)))
   ;; Search for default.org in load-path directories
   (cl-some
    (lambda (dir)
      (let ((expanded-dir (expand-file-name dir))
            (default-org-path (expand-file-name enkan-repl-default-template-filename (expand-file-name dir))))
        (when (file-exists-p default-org-path)
          expanded-dir)))
    load-path)
   ;; Final fallback to current directory
   default-directory))

(defvar enkan-repl--package-directory
  (enkan-repl--find-template-directory)
  "Package directory determined at load time.")

(defcustom enkan-repl-template-file nil
  "Template file path for enkan-repl input files.
When nil, uses the default template (default.org).
When set to a file path, uses that file as the template."
  :type
  '(choice
    (const :tag "Use default template" nil)
    (file :tag "Custom template file"))
  :group 'enkan-repl)

;;;; Multi-buffer access variables

(defcustom enkan-repl-center-file nil
  "Center file path for project management.
When nil, multi-session functionality is disabled."
  :type '(choice (const :tag "Multi-session functionality disabled" nil)
                 (file :tag "Center file path"))
  :group 'enkan-repl)

(defcustom enkan-repl-project-aliases nil
  "Project name alias definitions,
auto-generated by the custom variable enkan-repl-target-directories.
Supports both global and buffer-local configuration.
Example: \\='((\"pt\" . \"pt-tools\") (\"er\" . \"enkan-repl\"))"
  :type '(alist :key-type string :value-type string)
  :group 'enkan-repl)

(defcustom enkan-repl-target-directories nil
  "Project startup directories for center file functionality.
Each element is in the format (alias . (project-name . project-path)).
Example: \\='((\"pt\" . (\"pt-tools\" . \"/path/to/pt-tools/\"))
      (\"er\" . (\"enkan-repl\" . \"/path/to/enkan-repl/\"))
      (\"eat\" . (\"emacs-eat\" . \"/path/to/emacs-eat/\")))"
  :type '(alist :key-type string
                :value-type (cons string string))
  :group 'enkan-repl)

(defcustom enkan-repl-projects nil
  "Configuration list for frequently used simultaneous project startup.
Each element is in the format (configuration-name . alias-list).
Aliases are specified from left to right according to window layout.
Example: \\='((\"web-dev\" . (\"er\" \"pt\" \"cc\"))
      (\"data-analysis\" . (\"pt\" \"jupyter\" \"postgres\")))"
  :type '(alist :key-type string
                :value-type (repeat string))
  :group 'enkan-repl)

(defcustom enkan-repl-session-list nil
  "List of managed sessions.
Each element is in the format (number . project-name).
Uses session numbers 1,2 directly.
Example: \\='((1 . \"pt-tools\") (2 . \"enkan-repl\"))"
  :type '(alist :key-type integer :value-type string)
  :group 'enkan-repl)

(defcustom enkan-repl-default-session-projects nil
  "Alist of default session projects to open.
Example: \\='((1 . \"project1\") (2 . \"project2\") (3 . \"project3\") (4 . \"project4\"))."
  :type '(alist :key-type integer :value-type string)
  :group 'enkan-repl)

;;;; Multi-buffer access variables (continued)

(defvar enkan-repl--session-counter 0
  "Session startup counter (for automatic numbering).")

(defvar enkan-repl--current-project nil
  "Currently selected project name.
When nil, executes normal setup behavior.")

;;;; Core Functions

;;;; File Naming and Path Management

;; Project file name encoding/decoding
(defun enkan-repl--make-project-filename (path)
  "Create encoded filename for project file from PATH.
Example: \\='/Users/project/\\=' -> \\='enkan--Users--project\\='"
  (enkan-repl-utils--encode-full-path
   path
   enkan-repl-file-prefix
   enkan-repl-path-separator))

(defun enkan-repl--decode-project-filename (encoded-name)
  "Decode project filename back to directory path.
Example: \\='enkan--Users--project\\=' -> \\='/Users/project/\\='"
  (enkan-repl-utils--decode-full-path
   encoded-name
   enkan-repl-file-prefix
   enkan-repl-path-separator))

(defun enkan-repl--get-project-file-path (&optional directory)
  "Get the full path for the project file based on DIRECTORY.
If DIRECTORY is nil, use the current `default-directory'."
  (let* ((target-dir (or directory default-directory))
         (encoded-name (enkan-repl--make-project-filename target-dir))
         (filename (concat encoded-name ".org")))
    (expand-file-name filename target-dir)))

;;;; Template Loading Functions

(defun enkan-repl--get-package-directory ()
  "Get package directory for template files.
Returns directory path where default templates are located."
  (or (enkan-repl--find-template-directory)
      enkan-repl--package-directory
      default-directory))

(defvar enkan-repl--testing-mode nil
  "When non-nil, disable interactive prompts for testing.")

(defun enkan-repl--handle-missing-template (template-path)
  "Handle missing template file with interactive user choices.
TEMPLATE-PATH is the path to the missing template file.
Returns the template path to use, or nil to use default template."
  ;; In testing mode, just return nil to use default template
  (if
      enkan-repl--testing-mode
      nil
    (let
        ((choice
          (read-char-choice
           (format "Template file not found: %s\n\nChoose action:\n(d) Use default template\n(s) Select different file\n(c) Create new template file\n(q) Quit\n\nYour choice: "
                   template-path)
           '(?d ?s ?c ?q))))
      (cl-case choice
        (?d
         (message "Using default template instead")
         nil)  ; Use default template
        (?s
         (let
             ((selected-file
               (read-file-name "Select template file: "
                               user-emacs-directory nil t nil
                               (lambda (name) (string-suffix-p ".org" name)))))
           (if
               (file-exists-p selected-file)
               selected-file
             (progn
               (message "Selected file does not exist. Using default template.")
               nil))))
        (?c
         (when
             (y-or-n-p
              (format "Create new template file at %s? " template-path))
           (let
               ((dir (file-name-directory template-path)))
             ;; Ensure directory exists
             (unless
                 (file-exists-p dir)
               (make-directory dir t))
             ;; Create template with dynamically generated command list
             (with-temp-file template-path
               (insert "* Quick Start\n\n")
               (insert "** Custom Template\n")
               (insert "This is your custom template.\n")
               (insert "Edit this content to match your needs.\n\n")
               (insert "** Available Commands\n\n")
               ;; Insert static function list
               (insert "- ~M-x enkan-repl-send-region~ - Send selected text to Claude\n")
               (insert "- ~M-x enkan-repl-send-buffer~ - Send entire buffer content\n")
               (insert "- ~M-x enkan-repl-send-rest-of-buffer~ - Send from cursor position to end\n")
               (insert "- ~M-x enkan-repl-send-line~ - Send current line\n")
               (insert "- ~M-x enkan-repl-send-enter~ - Send enter key for prompts\n")
               (insert "- ~M-x enkan-repl-send-1~ - Send '1' for numbered choice prompts\n")
               (insert "- ~M-x enkan-repl-send-2~ - Send '2' for numbered choice prompts\n")
               (insert "- ~M-x enkan-repl-send-3~ - Send '3' for numbered choice prompts\n")
               (insert "- ~M-x enkan-repl-send-escape~ - Send ESC key to interrupt operations\n")
               (insert "- ~M-x enkan-repl-open-project-input-file~ - Open or create project input file\n")
               (insert "- ~M-x enkan-repl-start-eat~ - Start eat terminal session\n")
               (insert "- ~M-x enkan-repl-setup~ - Set up convenient window layout\n")
               (insert "\n** Working Notes\n")
               (insert "Write your thoughts and notes here.\n")
               (insert "Send specific parts to a eat buffer using the commands above.\n"))
             (message "Created new template file: %s" template-path)
             template-path)))
        (?q
         (user-error "Operation cancelled by user"))))))

(defun enkan-repl--load-template ()
  "Load template content based on enkan-repl-template-file setting.
Returns template content as string, using embedded template as fallback."
  (let
      ((template-path
        (cond
         ;; If custom template file is specified, check if it exists
         (enkan-repl-template-file
          (let ((custom-path (expand-file-name enkan-repl-template-file)))
            (if (file-exists-p custom-path)
                custom-path
              ;; Handle missing custom template interactively
              (or (enkan-repl--handle-missing-template custom-path)
                  ;; Fall back to default if user chooses default
                  (expand-file-name enkan-repl-default-template-filename
                                    (enkan-repl--get-package-directory))))))
         ;; Otherwise, look for default template in package directory
         (t (expand-file-name enkan-repl-default-template-filename
                              (enkan-repl--get-package-directory))))))
    (if (and template-path (file-exists-p template-path))
        (with-temp-buffer
          (insert-file-contents template-path)
          (buffer-string))
      ;; Fall back to embedded template
      (enkan-repl--get-embedded-template))))

(defun enkan-repl--get-categorized-functions ()
  "Get categorized function list from constants file.
Returns categorized functions as string, or falls back to static list."
  (condition-case nil
      (progn
        ;; Try to load constants file if not already loaded
        (unless (featurep 'enkan-repl-constants)
          (require 'enkan-repl-constants))
        ;; Group functions by category
        (let ((categories (make-hash-table :test 'equal))
              (category-order '("Command Palette" "Text Sender" "Session Controller" "Utilities")))
          ;; Group functions by category
          (dolist (candidate enkan-repl-cheat-sheet-candidates)
            (let* ((func-name (car candidate))
                   (description (cdr candidate))
                   (category (if (string-match "Category: \\([^\"]+\\)" description)
                                 (match-string 1 description)
                               "Other")))
              (unless (gethash category categories)
                (puthash category nil categories))
              (puthash category
                       (cons (cons func-name description) (gethash category categories))
                       categories)))
          ;; Generate categorized output
          (let ((result ""))
            (dolist (category category-order)
              (when (gethash category categories)
                (setq result (concat result "** " category "\n\n"))
                (dolist (func (reverse (gethash category categories)))
                  (let* ((func-name (car func))
                         (description (cdr func))
                         (clean-desc (replace-regexp-in-string "  Category: [^\"]*" "" description)))
                    (setq result (concat result "- ~M-x " func-name "~ - " clean-desc "\n"))))
                (setq result (concat result "\n"))))
            result)))
    ;; Fallback to static list if constants file is unavailable
    (error (enkan-repl--get-static-functions))))

(defun enkan-repl--get-static-functions ()
  "Return static function list as fallback when constants unavailable."
  (concat "** Command Palette\n\n"
          "- ~M-x enkan-repl-cheat-sheet~ - Display interactive cheat-sheet for enkan-repl commands.\n\n"
          "** Text Sender\n\n"
          "- ~M-x enkan-repl-send-region~ - Send the text in region from START to END to eat session.\n"
          "- ~M-x enkan-repl-send-buffer~ - Send the entire current buffer to eat session.\n"
          "- ~M-x enkan-repl-send-rest-of-buffer~ - Send rest of buffer from cursor position to end to eat session.\n"
          "- ~M-x enkan-repl-send-line~ - Send the current line to eat session.\n"
          "- ~M-x enkan-repl-send-enter~ - Send enter key to eat session buffer.\n"
          "- ~M-x enkan-repl-send-1~ - Send \\='1\\=' to eat session buffer for numbered choice prompts.\n"
          "- ~M-x enkan-repl-send-2~ - Send \\='2\\=' to eat session buffer for numbered choice prompts.\n"
          "- ~M-x enkan-repl-send-3~ - Send \\='3\\=' to eat session buffer for numbered choice prompts.\n"
          "- ~M-x enkan-repl-send-escape~ - Send ESC key to eat session buffer.\n\n"
          "** Session Controller\n\n"
          "- ~M-x enkan-repl-start-eat~ - Start eat terminal and change to appropriate directory.\n"
          "- ~M-x enkan-repl-setup~ - Set up window layout with org file on left and eat on right.\n\n"
          "** Utilities\n\n"
          "- ~M-x enkan-repl-open-project-input-file~ - Open or create project input file for current directory.\n"
          "- ~M-x enkan-repl-status~ - Show detailed diagnostic information for troubleshooting connection issues.\n"))

(defun enkan-repl--get-embedded-template ()
  "Return embedded default template content as string."
  (concat "#+TITLE: Enkan Input File\n\n"
          "This is the default project template for enkan-repl.\n\n"
          "* Quick Start\n\n"
          "Describe your main objective here.\n\n"
          "* Context\n\n"
          "Provide relevant background information, constraints, or requirements.\n\n"
          "* Approach\n\n"
          "Outline your planned approach or methodology.\n\n"
          "* Functions/Commands\n\n"
          "We open the following functions/commands.\n\n"
          (enkan-repl--get-categorized-functions)
          "* Notes\n\n"
          "Add your thoughts, observations, or important points here.\n\n"
          "* Next Steps\n\n"
          "- [ ] Item 1\n"
          "- [ ] Item 2\n"
          "- [ ] Item 3\n"))

;;;; Target Directory Detection Functions

(defun enkan-repl--get-target-directory-for-buffer ()
  "Get the target directory for current buffer.
For persistent files, extract directory from filename.
For other buffers, use current `default-directory'."
  (cond
   ;; Center file case - use current directory
   ((and buffer-file-name
         enkan-repl-center-file
         (string= (expand-file-name buffer-file-name)
                  (expand-file-name enkan-repl-center-file)))
    default-directory)
   ;; Regular persistent file case
   ((and buffer-file-name
         (string-match-p "enkan-.+\\.org$" (file-name-nondirectory buffer-file-name)))
    ;; This is a persistent file, extract directory from filename
    (enkan-repl--decode-project-filename
     (file-name-base (file-name-nondirectory buffer-file-name))))
   ;; Default case
   (t default-directory)))

;;;; Multi-buffer access core functions

(defun enkan-repl--register-session (session-number project-name)
  "Register project to session number.
Order is maintained by session number (ascending)."
  (let ((updated-list (assq-delete-all session-number enkan-repl-session-list))
        (new-entry (cons session-number project-name)))
    (setq enkan-repl-session-list
          (sort (cons new-entry updated-list)
                (lambda (a b) (< (car a) (car b)))))))

(defun enkan-repl--find-directory-by-project-name (project-name)
  "Search for corresponding directory by project name.
Looks for matching directory from existing enkan-repl buffers.
Returns: Directory path or nil"
  (cl-block search-buffers
    (dolist (buffer (buffer-list))
      (with-current-buffer buffer
        (when (and (string-match "^\\*enkan:" (buffer-name))
                   (string-equal project-name
                                 (enkan-repl--extract-project-name (buffer-name))))
          (cl-return-from search-buffers
            (enkan-repl--extract-directory-from-buffer-name (buffer-name))))))))

(defun enkan-repl--get-buffer-for-directory (&optional directory)
  "Get the eat buffer for DIRECTORY if it exists and is live.
If DIRECTORY is nil, use current `default-directory'."
  (let
      ((target-dir (or directory default-directory))
       (matching-buffer nil))
    (cl-block search-buffers
      (dolist (buf (buffer-list))
        (let
            ((name (buffer-name buf))
             (eat-mode
              (with-current-buffer buf
                (and (boundp 'eat-mode) eat-mode))))
          (when
              (and (buffer-live-p buf)
                   name     ; Ensure name is not nil
                   ;; Check for directory-specific enkan buffer using the buffer-name matcher
                   (enkan-repl--buffer-matches-directory name target-dir))
            (setq matching-buffer buf)
            (cl-return-from search-buffers)))))
    matching-buffer))

(defun enkan-repl--buffer-working-directory-matches (buffer target-dir)
  "Check if BUFFER's working directory matches TARGET-DIR."
  (with-current-buffer buffer
    (when (boundp 'default-directory)
      (string=
       (file-truename default-directory)
       (file-truename target-dir)))))


;;;; Send Functions - Internal Helpers

(defun enkan-repl--can-send-text (&optional directory)
  "Check if text can actually be sent to eat session (strict check).
If DIRECTORY is provided, check for eat session in that directory.
Otherwise, use current `default-directory'."
  (let ((session-buffer (enkan-repl--get-buffer-for-directory directory)))
    (when session-buffer
      (with-current-buffer session-buffer
        (and
         (boundp 'eat--process)
         eat--process
         (process-live-p eat--process))))))

;;;; Public API - Send Functions

;;;###autoload
(defun enkan-repl-send-region (start end &optional prefix-arg)
  "Send region text (from START to END) to enkan session buffer.
- From enkan buffer: Send to current buffer
- From other buffer without prefix: Interactive buffer selection
- With numeric prefix: Send to buffer at index (1-based)

Uses unified backend with smart buffer detection.

Category: Text Sender"
  (interactive "r\nP")
  (enkan-repl--send-unified
   (buffer-substring-no-properties start end) prefix-arg nil))

;;;###autoload
(defun enkan-repl-send-line (&optional prefix-arg)
  "Send current line to enkan session buffer.
- From enkan buffer: Send to current buffer
- From other buffer without prefix: Interactive buffer selection
- With numeric prefix: Send to buffer at index (1-based)

Uses unified backend with smart buffer detection.

Category: Text Sender"
  (interactive "P")
  (enkan-repl--send-unified
   (buffer-substring-no-properties (line-beginning-position) (line-end-position)) prefix-arg nil))

;;;###autoload
(defun enkan-repl-send-enter (&optional prefix-arg)
  "Send enter key to enkan session buffer.
- From enkan buffer: Send to current buffer
- From other buffer without prefix: Interactive buffer selection
- With numeric prefix: Send to buffer at index (1-based)

Uses unified backend with smart buffer detection.

Category: Text Sender"
  (interactive "P")
  (enkan-repl--send-unified "" prefix-arg :enter))

;;;###autoload
(defun enkan-repl-send-1 (&optional prefix-arg)
  "Send \\='1\\=' to enkan session buffer for numbered choice prompt.
- From enkan buffer: Send to current buffer
- From other buffer without prefix: Interactive buffer selection
- With numeric prefix: Send to buffer at index (1-based)

Uses unified backend with smart buffer detection.

Category: Text Sender"
  (interactive "P")
  (enkan-repl--send-unified "" prefix-arg 1))

;;;###autoload
(defun enkan-repl-send-2 (&optional prefix-arg)
  "Send \\='2\\=' to enkan session buffer for numbered choice prompt.
- From enkan buffer: Send to current buffer
- From other buffer without prefix: Interactive buffer selection
- With numeric prefix: Send to buffer at index (1-based)

Uses unified backend with smart buffer detection.

Category: Text Sender"
  (interactive "P")
  (enkan-repl--send-unified "" prefix-arg 2))

;;;###autoload
(defun enkan-repl-send-3 (&optional prefix-arg)
  "Send \\='3\\=' to enkan session buffer for numbered choice prompt.
- From enkan buffer: Send to current buffer
- From other buffer without prefix: Interactive buffer selection
- With numeric prefix: Send to buffer at index (1-based)

Uses unified backend with smart buffer detection.

Category: Text Sender"
  (interactive "P")
  (enkan-repl--send-unified "" prefix-arg 3))

;;;###autoload
(defun enkan-repl-send-4 (&optional prefix-arg)
  "Send \\='4\\=' to enkan session buffer for numbered choice prompt.
- From enkan buffer: Send to current buffer
- From other buffer without prefix: Interactive buffer selection
- With numeric prefix: Send to buffer at index (1-based)

Uses unified backend with smart buffer detection.

Category: Text Sender"
  (interactive "P")
  (enkan-repl--send-unified "" prefix-arg 4))

;;;###autoload
(defun enkan-repl-send-5 (&optional prefix-arg)
  "Send \\='5\\=' to enkan session buffer for numbered choice prompt.
- From enkan buffer: Send to current buffer
- From other buffer without prefix: Interactive buffer selection
- With numeric prefix: Send to buffer at index (1-based)

Uses unified backend with smart buffer detection.

Category: Text Sender"
  (interactive "P")
  (enkan-repl--send-unified "" prefix-arg 5))


;;;###autoload
(defun enkan-repl-recenter-bottom ()
  "Recenter all enkan terminal buffers at bottom.

Category: Utilities"
  (interactive)
  (let ((original-window (selected-window))
        (enkan-buffers (seq-filter
                        (lambda (buf)
                          (string-match-p "^\\*enkan:" (buffer-name buf)))
                        (buffer-list)))
        (recentered-count 0))
    (dolist (buffer enkan-buffers)
      (let ((window (get-buffer-window buffer)))
        (when window
          (with-selected-window window
            (goto-char (point-max))
            (recenter -1)
            (setq recentered-count (1+ recentered-count))))))
    ;; Return to original window
    (select-window original-window)
    (message "Recentered %d enkan session(s) at bottom" recentered-count)))

(defun enkan-repl--create-project-input-file (target-directory)
  "Create project input file for TARGET-DIRECTORY from template.
Returns the created file path."
  (let*
      ((file-path
        (enkan-repl--get-project-file-path target-directory))
       (template-content
        (enkan-repl--load-template)))
    ;; Ensure target directory exists
    (unless (file-exists-p (file-name-directory file-path))
      (make-directory (file-name-directory file-path) t))
    ;; Write template content to target location
    (with-temp-file file-path
      (insert template-content))
    file-path))

;;;###autoload
(defun enkan-repl-open-project-input-file (&optional directory)
  "Open or create project input file for DIRECTORY.
If DIRECTORY is nil, use current `default-directory'.
If project input file exists, open it directly.
If not exists, create from template then open.

Category: Utilities"
  (interactive)
  (let*
      ((target-dir
        (or directory default-directory))
       (file-path
        (enkan-repl--get-project-file-path target-dir)))
    ;; Create file if it doesn't exist
    (unless
        (file-exists-p file-path)
      (enkan-repl--create-project-input-file target-dir))
    ;; Open the file
    (let ((buffer (find-file file-path)))
      (with-current-buffer buffer
        ;; Set up org mode
        (when (fboundp 'org-mode)
          (unless (eq major-mode 'org-mode)
            (let ((org-mode-hook nil))
              (ignore org-mode-hook)  ; Suppress unused variable warning
              (org-mode)))))
      (switch-to-buffer buffer)
      (goto-char (point-min))
      (message "Project input file ready: %s" (file-name-nondirectory file-path)))))

(defun enkan-repl--get-session-info ()
  "Get session information for current buffer.
Returns (target-dir existing-buffer can-send) as a list."
  (let ((target-dir (enkan-repl--get-target-directory-for-buffer)))
    (let ((existing-buffer (enkan-repl--get-buffer-for-directory target-dir)))
      (let ((can-send (enkan-repl--can-send-text target-dir)))
        (list target-dir existing-buffer can-send)))))

(defun enkan-repl--handle-dead-session (existing-buffer target-dir prompt-format restart-func)
  "Handle dead session with user confirmation.
EXISTING-BUFFER is the dead buffer to handle.
TARGET-DIR is the target directory.
PROMPT-FORMAT is the format string for `y-or-n-p' prompt.
RESTART-FUNC is a zero-argument function to call for restart.
  When nil, only cleanup is performed (buffer is killed).
  When provided, the function is called after cleanup for restart."
  (when (y-or-n-p (format prompt-format target-dir))
    (kill-buffer existing-buffer)
    (if restart-func
        (funcall restart-func)
      (message "Removed dead eat session buffer in: %s" target-dir))))

;;;###autoload
(defun enkan-repl-start-eat (&optional force)
  "Start eat terminal emulator session in current directory.
Simplified version for use within setup functions only.
FORCE parameter ignored - always starts new session.

Category: Session Controller"
  (interactive)
  ;; Simple eat package loading - fail fast if not available
  (require 'eat)
  ;; Always start new eat session in current directory
  (let* ((target-dir default-directory)
         (buffer-name (enkan-repl--make-buffer-name target-dir))
         (eat-buffer (eat)))
    ;; Simple buffer renaming - no error handling
    (when eat-buffer
      (with-current-buffer eat-buffer
        (rename-buffer buffer-name t))
      (message "Started eat session in: %s" target-dir))))

;;;###autoload
(defun enkan-repl-teardown ()
  "Terminate eat session(s) based on context.
- Standard input file: terminate single eat session for current directory
- Center file: terminate all registered sessions

Category: Session Controller"
  (interactive)
  ;; Check if current buffer filename matches standard input file format
  (let* ((current-file (buffer-file-name))
         (is-standard-file (enkan-repl--is-standard-file-path current-file default-directory)))
    (if is-standard-file
        ;; Standard input file mode: terminate single session
        (let* ((session-info (enkan-repl--get-session-info))
               (target-dir (nth 0 session-info))
               (existing-buffer (nth 1 session-info))
               (can-send (nth 2 session-info)))
          (cond
           ;; No session found
           ((not existing-buffer)
            (message "No eat session found for directory: %s" target-dir))
           ;; Active or dead session - terminate
           (t
            (when (or (not can-send)
                      (y-or-n-p (format "Terminate eat session in %s? " target-dir)))
              (kill-buffer existing-buffer)
              (message "Terminated eat session in: %s" target-dir)))))
      ;; Center file mode: terminate all sessions
      (if (enkan-repl--is-center-file-path enkan-repl-center-file enkan-repl-projects)
          ;; Center file mode implementation
          (let ((buffer-name "*ENKAN-REPL Finish Sessions*"))
            (if (null enkan-repl-session-list)
                (message "No registered sessions to terminate")
              (with-output-to-temp-buffer buffer-name
                (princ "=== ENKAN-REPL FINISH ALL SESSIONS ===\n\n")
                ;; Display current state before termination
                (princ "🔧 Current state before termination:\n")
                (princ (enkan-repl--format-session-state-display
                        (enkan-repl--get-current-session-state-info
                         enkan-repl--current-project
                         enkan-repl-session-list
                         enkan-repl--session-counter
                         enkan-repl-project-aliases)))
                (princ "\n")
                (let ((terminated-count 0)
                      (original-session-list enkan-repl-session-list)) ; Capture for y-or-n-p
                  (when (y-or-n-p (format "Terminate all %d registered sessions? "
                                          (length original-session-list)))
                    (princ "🚫 Terminating sessions:\n")
                    ;; Terminate all session buffers
                    (let* ((termination-result (enkan-repl--terminate-all-session-buffers
                                                original-session-list
                                                enkan-repl-target-directories))
                           (actual-terminated-count (car termination-result))
                           (session-termination-details (cdr termination-result)))
                      (setq terminated-count actual-terminated-count)
                      ;; Display termination results
                      (dolist (detail session-termination-details)
                        (let ((session-number (cdr (assoc :session-number detail)))
                              (project-name (cdr (assoc :project-name detail)))
                              (status (cdr (assoc :status detail))))
                          (cond
                           ((eq status 'terminated)
                            (princ (format "  ✅ Session %d: %s (terminated)\n" session-number project-name)))
                           ((eq status 'buffer-not-found)
                            (princ (format "  ⚠️ Session %d: %s (buffer not found)\n" session-number project-name)))
                           ((eq status 'project-path-not-found)
                            (princ (format "  ❌ Session %d: %s (project path not found)\n" session-number project-name)))))))
                    ;; Reset global configuration
                    (enkan-repl--reset-global-session-variables)
                    ;; Auto-disable global center file mode
                    ;; (when (enkan-repl--disable-global-minor-mode-if-active)
                    ;;   (princ "\n🔄 Auto-disabled center file global mode\n"))
                    ;; Display final state
                    (princ "\n🧹 Configuration reset:\n")
                    (princ (enkan-repl--format-session-state-display
                            (enkan-repl--get-current-session-state-info
                             enkan-repl--current-project
                             enkan-repl-session-list
                             enkan-repl--session-counter
                             enkan-repl-project-aliases)))
                    (princ (format "\n✅ Terminated %d sessions, cleared session list and reset project configuration.\n" terminated-count))
                    (princ "\n=== END FINISH SESSIONS ===\n"))))))
        (message "Not in standard file or center file mode")))))

(defun enkan-repl--is-standard-file-path (file-path directory-name)
  "Decide the standard input file or not."
  (when file-path
    (let* ((base-name (file-name-sans-extension (file-name-nondirectory file-path)))
           (decoded-path (enkan-repl--decode-project-filename base-name)))
      (and (not (string= "" decoded-path)) (string= decoded-path directory-name)))))

(defun enkan-repl--is-center-file-path (center-file-path projects)
  "Decide the center file or not."
  (and center-file-path
       (stringp center-file-path)
       (not (string= "" center-file-path))
       projects))

(defun enkan-repl--setup-log-state (buffer-name state-type layout sessions counter)
  "Log current or final state to BUFFER-NAME.
STATE-TYPE: 'Current' or 'Final'
PROJECT: current project
SESSIONS: session list
COUNTER: session counter"
  (with-current-buffer buffer-name
    (princ (format "🔧 %s state %s:\n" state-type (if (string= state-type "Current") "before setup" "after setup")))
    (princ (format "  Layout (enkan-repl--current-project): %s\n" (or layout "nil")))
    (princ (format "  Sessions (enkan-repl-session-list): %s\n" (or sessions "nil")))
    (princ (format "  Counter (enkan-repl--session-counter): %d\n\n" counter))))

(defun enkan-repl--setup-enable-global-mode (buffer-name)
  "Enable global center file mode if not already enabled and log to BUFFER-NAME."
  (unless enkan-repl-global-minor-mode
    (enkan-repl-global-minor-mode 1)
    (with-current-buffer buffer-name
      (princ "🚀 Auto-enabled center file global mode for project workflow\n\n"))))

(defun enkan-repl--setup-reset-config (buffer-name)
  "Reset session configuration and log to BUFFER-NAME."
  (setq enkan-repl-session-list nil)
  (setq enkan-repl--session-counter 0)
  (setq enkan-repl--current-project nil)
  (with-current-buffer buffer-name
    (princ "🧹 Reset previous configuration\n\n")))

(defun enkan-repl--setup-set-project-aliases (project-name alias-list buffer-name)
  "Set project aliases from ALIAS-LIST for PROJECT-NAME and log to BUFFER-NAME."
  (let ((project-aliases '()))
    (dolist (alias alias-list)
      (let ((project-info (enkan-repl--get-project-info-from-directories alias enkan-repl-target-directories)))
        (when project-info
          (let ((proj-name (car project-info)))
            (push (cons alias proj-name) project-aliases)))))
    (setq enkan-repl-project-aliases (nreverse project-aliases))
    (with-current-buffer buffer-name
      (princ (format "🔧 Setup project aliases (enkan-repl-project-aliases): %s\n\n" enkan-repl-project-aliases)))))

(defun enkan-repl--setup-start-sessions (alias-list buffer-name)
  "Start eat sessions for each alias in ALIAS-LIST and log to BUFFER-NAME.
Includes error handling for individual session failures."
  (with-current-buffer buffer-name
    (princ "🚀 Starting eat sessions:\n"))
  (let ((session-number 1)
        (success-count 0)
        (failure-count 0))
    (dolist (alias alias-list)
      (condition-case err
          (let ((project-info (enkan-repl--setup-project-session alias)))
            (let ((project-name (car project-info))
                  (project-path (expand-file-name (cdr project-info)))
                  (default-directory (expand-file-name (cdr project-info))))
              ;; Register session
              (enkan-repl--register-session session-number project-name)
              ;; Start eat session in current directory (force restart if needed)
              (enkan-repl-start-eat t)
              (with-current-buffer buffer-name
                (princ (format "  ✅ Session %d: %s (%s) - SUCCESS\n" session-number alias project-name)))
              (setq success-count (1+ success-count))))
        (error
         (with-current-buffer buffer-name
           (princ (format "  ❌ Session %d: %s - FAILED (%s)\n" session-number alias (error-message-string err))))
         (setq failure-count (1+ failure-count))))
      (setq session-number (1+ session-number)))
    (with-current-buffer buffer-name
      (princ (format "\n📊 Session start summary: %d success, %d failed\n\n" success-count failure-count)))))

(defun enkan-repl--setup-project-session (alias)
  "Setup project session for given ALIAS.
Implemented as pure function, side effects are handled by upper functions."
  (let ((project-info (enkan-repl--get-project-info-from-directories alias enkan-repl-target-directories)))
    (if project-info
        (let ((project-name (car project-info))
              (project-path (cdr project-info)))
          (cons project-name project-path))
      (error "Project alias '%s' not found in registry" alias))))

;;;###autoload
(defun enkan-repl-setup ()
  "Set up window layout based on context.
- Standard input file: basic window layout with project input file on left and eat session on right
- Center file: auto start eat sessions using project configuration

Category: Session Controller"
  (interactive)
  ;; Check if current buffer filename matches standard input file format
  (let* ((current-file (buffer-file-name))
         (is-standard-file (enkan-repl--is-standard-file-path current-file default-directory)))
    (if is-standard-file
        ;; Standard input file mode: simple window layout
        (progn
          (delete-other-windows)
          (split-window-right)
          ;; Move to right window and start eat session
          (other-window 1)
          (enkan-repl-start-eat)
          ;; Move back to left window and open project input file
          (other-window -1)
          (enkan-repl-open-project-input-file)
          (message "Basic window layout setup complete"))
      ;; Center file mode: check if center file is specified as non-empty string
      (if (enkan-repl--is-center-file-path enkan-repl-center-file enkan-repl-projects)
          (let ((project-name (hmenu "Project:" (mapcar #'car enkan-repl-projects)))
                (buffer-name "*ENKAN-REPL Auto Setup*")
                (old-state (list enkan-repl--current-project
                                 (copy-tree enkan-repl-session-list)
                                 enkan-repl--session-counter)))
            (with-output-to-temp-buffer buffer-name
              (princ (format "=== ENKAN-REPL AUTO SETUP: %s ===\n\n" project-name))
              (condition-case err
                  (progn
                    ;; Log initial state
                    (enkan-repl--setup-log-state buffer-name "Current"
                                                 (nth 0 old-state)
                                                 (nth 1 old-state)
                                                 (nth 2 old-state))
                    ;; Enable global mode
                    (enkan-repl--setup-enable-global-mode buffer-name)
                    ;; Reset configuration
                    (enkan-repl--setup-reset-config buffer-name)
                    ;; Set project aliases
                    (let ((alias-list (cdr (assoc project-name enkan-repl-projects))))
                      (unless alias-list
                        (error "Project '%s' not found" project-name))
                      (enkan-repl--setup-set-project-aliases project-name alias-list buffer-name)
                      ;; Start sessions
                      (enkan-repl--setup-start-sessions alias-list buffer-name))
                    ;; Set final project configuration
                    (setq enkan-repl--current-project project-name)
                    (princ (format "\n✅ Setup completed for project: %s\n" project-name))
                    (princ "Arrange your preferred window configuration!\n\n")
                    (princ "=== END SETUP ===\n")))))
        (message "Center file not configured or no projects defined")))))

;;; Debug and Utility Functions

;; These functions are primarily for debugging and troubleshooting.
;; They can be safely removed in production environments if needed.

(defun enkan-repl--get-buffer-info-list ()
  "Get buffer info list for all buffers (side-effect: reads `buffer-list')."
  (mapcar
   (lambda (buf)
     (let ((name (buffer-name buf))
           (live-p (buffer-live-p buf))
           (process-info (with-current-buffer buf
                           (cons (boundp 'eat--process)
                                 (and (boundp 'eat--process)
                                      eat--process
                                      (process-live-p eat--process))))))
       (list :name name
             :live-p live-p
             :has-eat-process (car process-info)
             :process-live-p (cdr process-info)
             :buffer buf)))
   (buffer-list)))

;;; Interactive Cheat-sheet Feature

;;;###autoload
(defun enkan-repl-cheat-sheet ()
  "Display interactive cheat-sheet for enkan-repl commands.

Category: Command Palette"
  (interactive)
  (unless (featurep 'enkan-repl-constants)
    (require 'enkan-repl-constants))
  (let ((candidates enkan-repl-cheat-sheet-candidates))
    (let ((completion-extra-properties
           `(:annotation-function
             (lambda (candidate)
               (let ((description (alist-get candidate ',candidates nil nil #'string=)))
                 (when description
                   (format " — %s" description)))))))
      (let ((selected-command (completing-read "enkan-repl commands: " candidates)))
        (when selected-command
          (call-interactively (intern selected-command)))))))

;;;; Global Minor Mode

(defgroup enkan-repl nil
  "enkan-repl customization."
  :group 'tools)

(defvar enkan-repl-global-minor-mode-map (make-sparse-keymap)
  "Keymap for `enkan-repl-global-minor-mode'.")

(defun enkan-repl--build-map (bindings)
  "Build a sparse keymap from BINDINGS of (KEY . COMMAND)."
  (let ((m (make-sparse-keymap)))
    (dolist (kv bindings)
      (keymap-set m (car kv) (cdr kv)))
    m))

;; Store original keybindings for safe restoration
(defcustom enkan-repl-global-minor-bindings nil
  "Keybindings for `enkan-repl-global-minor-mode`."
  :type '(repeat (cons (string :tag "Key")
                       (function :tag "Command")))
  :set (lambda (sym val)
         (set-default sym val)
         (when (fboundp 'enkan-repl--refresh-global-minor-map)
           (enkan-repl--refresh-global-minor-map)))
  :group 'enkan-repl)

(defun enkan-repl--refresh-global-minor-map ()
  "Rebuild `enkan-repl-global-minor-mode-map' from `enkan-repl-global-minor-bindings'."
  (setq enkan-repl-global-minor-mode-map
        (enkan-repl--build-map enkan-repl-global-minor-bindings)))

;; 初期構築
(enkan-repl--refresh-global-minor-map)

(define-minor-mode enkan-repl-global-minor-mode
  "Global minor mode for enkan-repl operations.
When enabled, some keybindings are available across all buffers."
  :init-value nil
  :global t
  :lighter " ECF"
  :keymap enkan-repl-global-minor-mode-map
  ;; Do nothing dangerous to global keymap - let minor mode keymap handle it
  ;; This avoids overriding critical keybindings like M-x
  (message (if enkan-repl-global-minor-mode
               "✅ global mode enabled"
             "❌ global mode disabled")))

;;;###autoload
(defun enkan-repl-toggle-global-mode ()
  "Toggle enkan-repl global mode on/off."
  (interactive)
  (enkan-repl-global-minor-mode 'toggle))

;;;; Auto Setup Functions

;;; Helper functions for state management and formatting

(defun enkan-repl--get-project-paths-for-current (current-project projects target-directories)
  "Get project paths for CURRENT-PROJECT from PROJECTS and TARGET-DIRECTORIES.
Returns a list of (alias . path) pairs."
  (let ((alias-list (cdr (assoc current-project projects))))
    (cl-loop for alias in alias-list
             for project-info = (enkan-repl--get-project-info-from-directories
                                 alias target-directories)
             when project-info
             collect (cons alias (cdr project-info)))))

(defun enkan-repl--resolve-send-target (prefix-arg resolved-alias current-project projects target-directories)
  "Resolve send target buffer based on PREFIX-ARG, RESOLVED-ALIAS, and project config.
PREFIX-ARG: numeric prefix for buffer selection (optional)
RESOLVED-ALIAS: resolved alias from command parsing (optional)
CURRENT-PROJECT: current project name
PROJECTS: project configuration
TARGET-DIRECTORIES: directory configuration
Returns a plist with :status and other keys."
  (let* ((project-paths (when current-project
                          (enkan-repl--get-project-paths-for-current
                           current-project projects target-directories)))
         ;; Helper function to convert path to buffer
         (path-to-buffer (lambda (path)
                           (get-buffer (enkan-repl--make-buffer-name path))))
         ;; Helper function to check if buffer exists
         (get-active-buffers (lambda (paths)
                               (cl-loop for (alias . path) in paths
                                        for buffer = (funcall path-to-buffer path)
                                        when buffer
                                        collect (cons alias buffer)))))
    ;; Check if we have active buffers
    (let ((active-pairs (if project-paths
                            (funcall get-active-buffers project-paths)
                          ;; Fallback to all available buffers
<<<<<<< HEAD
                          (cl-loop for buffer in (enkan-repl--get-available-buffers (buffer-list))
=======
                          (cl-loop for buffer in (enkan-repl--get-available-buffers-pure (buffer-list))
>>>>>>> a97d86b5
                                   collect (cons nil buffer)))))
      (if (null active-pairs)
          (list :status 'no-buffers
                :message "No active enkan sessions found. Start one with M-x enkan-repl-start-eat")
        ;; Resolve based on prefix-arg or alias
        (cond
         ;; Priority 1: prefix-arg based selection
         ((and prefix-arg (numberp prefix-arg) (> prefix-arg 0))
          (if (<= prefix-arg (length active-pairs))
              (list :status 'selected
                    :buffer (cdr (nth (1- prefix-arg) active-pairs)))
            (list :status 'invalid
                  :message (format "Invalid prefix arg: %d (only %d buffers available)"
                                   prefix-arg (length active-pairs)))))
         ;; Priority 2: alias based selection
         ((and resolved-alias (stringp resolved-alias) (not (string= "" resolved-alias)))
          (let ((matching-pair (assoc resolved-alias active-pairs)))
            (if matching-pair
                (list :status 'selected
                      :buffer (cdr matching-pair))
              (list :status 'invalid
                    :message (format "No buffer found for alias '%s'" resolved-alias)))))
         ;; Priority 3: auto-select if single buffer
         ((= 1 (length active-pairs))
          (list :status 'single
                :buffer (cdr (car active-pairs))))
         ;; Priority 4: multiple buffers - need interactive selection
         (t
          (list :status 'needs-selection
                :buffers (mapcar #'cdr active-pairs))))))))

(defun enkan-repl--select-project (project-paths current-project prompt action-fn validation-fn)
  "Handle project selection based on PROJECT-PATHS.
CURRENT-PROJECT is the current project name.
PROMPT is the hmenu prompt for multiple projects.
ACTION-FN is a function that takes a path and performs the action.
VALIDATION-FN is an optional function to validate the path before action.
Returns a plist with :status and other relevant keys."
  (let ((num-projects (length project-paths)))
    (cond
     ((= num-projects 0)
      (list :status 'no-projects
            :message (format "No projects found in enkan-repl-target-directories for project '%s'"
                             current-project)))
     ((= num-projects 1)
      ;; Auto-select single project
      (let* ((project-entry (car project-paths))
             (project-path (cdr project-entry)))
        (if (and validation-fn (not (funcall validation-fn project-path)))
            (list :status 'invalid
                  :path project-path
                  :message (format "Invalid path: %s" project-path))
          (list :status 'single
                :path project-path
                :alias (car project-entry)))))
     (t
      ;; Multiple projects - require selection
      (let* ((choices (mapcar (lambda (entry)
                                (format "%s (%s)" (car entry) (cdr entry)))
                              project-paths))
             (selected-display (hmenu prompt choices)))
        (if selected-display
            (let* ((selected-index (cl-position selected-display choices :test 'string=))
                   (selected-entry (nth selected-index project-paths))
                   (project-path (cdr selected-entry)))
              (if (and validation-fn (not (funcall validation-fn project-path)))
                  (list :status 'invalid
                        :path project-path
                        :message (format "Invalid path: %s" project-path))
                (list :status 'selected
                      :path project-path
                      :alias (car selected-entry))))
          (list :status 'cancelled)))))))

(defun enkan-repl--target-directory-info (current-project projects target-directories prompt validation-fn &optional prefix-arg)
  "Get target directory info for CURRENT-PROJECT.
PROJECTS is the project configuration.
TARGET-DIRECTORIES is the directory configuration.
PROMPT is the message for selection.
VALIDATION-FN is an optional validation function.
PREFIX-ARG if provided, select from existing buffers instead.
Returns a plist with :status and other relevant keys."
  ;; If prefix-arg is provided, use buffer resolution
  (if prefix-arg
      (let* ((numeric-prefix (prefix-numeric-value prefix-arg))
             (resolution (enkan-repl--resolve-send-target
                          numeric-prefix
                          nil
                          current-project
                          projects
                          target-directories))
             (status (plist-get resolution :status)))
        (pcase status
          ('no-buffers
           (list :status 'no-buffers
                 :message (plist-get resolution :message)))
          ('invalid
           (list :status 'invalid
                 :message (plist-get resolution :message)))
          ((or 'selected 'single)
           (let* ((buffer (plist-get resolution :buffer))
                  (buffer-name (buffer-name buffer))
                  ;; Extract path from buffer name format: *enkan:/path/to/project*
                  (decoded-path (when (string-match "^\\*enkan:\\(.+\\)\\*$" buffer-name)
                                  (match-string 1 buffer-name))))
             (list :status 'selected
                   :path decoded-path)))
          ('needs-selection
           (let* ((available-buffers (plist-get resolution :buffers))
<<<<<<< HEAD
                  (choices (enkan-repl--build-buffer-selection-choices available-buffers))
=======
                  (choices (enkan-repl--build-buffer-selection-choices-pure available-buffers))
>>>>>>> a97d86b5
                  (selection (hmenu prompt choices)))
             (if selection
                 (let* ((selected-buffer (cdr (assoc selection choices)))
                        (buffer-name (buffer-name selected-buffer))
                        ;; Extract path from buffer name format: *enkan:/path/to/project*
                        (decoded-path (when (string-match "^\\*enkan:\\(.+\\)\\*$" buffer-name)
                                        (match-string 1 buffer-name))))
                   (list :status 'selected
                         :path decoded-path))
               (list :status 'cancelled
                     :message "Selection cancelled"))))))
    ;; Original behavior without prefix-arg
    (if (not current-project)
        (list :status 'no-project
              :message "No current project selected")
      (let* ((project-paths (enkan-repl--get-project-paths-for-current
                             current-project projects target-directories))
             (selection (enkan-repl--select-project
                         project-paths
                         current-project
                         prompt
                         nil
                         validation-fn)))
        (if (zerop (length project-paths))
            (list :status 'no-paths
                  :message (format "No projects found in enkan-repl-target-directories for project '%s'"
                                   current-project))
          selection)))))

<<<<<<< HEAD
=======
(defun enkan-repl--get-current-session-state-info (current-project session-list session-counter project-aliases)
  "Retrieve session state information as an alist.
CURRENT-PROJECT is the current project list.
SESSION-LIST is the list of sessions.
SESSION-COUNTER is the session counter value.
PROJECT-ALIASES is the list of project aliases.
This is a pure function."
  (list
   (cons 'current-project current-project)
   (cons 'session-list session-list)
   (cons 'session-counter session-counter)
   (cons 'project-aliases project-aliases)))

(defun enkan-repl--format-session-state-display (state-info &optional prefix)
  "Format session state information for display.
STATE-INFO is an alist from `enkan-repl--get-current-session-state-info`.
PREFIX is an optional string to prepend to each line.
This is a pure function."
  (let ((current-project (cdr (assoc 'current-project state-info)))
        (session-list (cdr (assoc 'session-list state-info)))
        (session-counter (cdr (assoc 'session-counter state-info)))
        (project-aliases (cdr (assoc 'project-aliases state-info)))
        (prefix-str (or prefix "")))
    (concat
     (format "%s  Layout (enkan-repl--current-project): %s\n" prefix-str (or current-project "nil"))
     (format "%s  Sessions (enkan-repl-session-list): %s\n" prefix-str session-list)
     (format "%s  Counter (enkan-repl--session-counter): %d\n" prefix-str session-counter)
     (when project-aliases
       (format "%s  Permanent aliases (enkan-repl-project-aliases): %s\n" prefix-str project-aliases)))))

>>>>>>> a97d86b5
;;; Functions with side effects

(defun enkan-repl--terminate-all-session-buffers (session-list target-directories)
  "Terminate all buffers associated with sessions in SESSION-LIST.
TARGET-DIRECTORIES is a list of directories to search for project paths.
Returns an alist of (terminated-count . session-termination-results).
SESSION-TERMINATION-RESULTS is a list of alists, each containing
(:session-number N :project-name S :status (terminated | buffer-not-found | project-path-not-found)).
This function has the side effect of killing buffers."
  (let ((terminated-count 0)
        (termination-results '()))
    (dolist (session session-list)
      (let* ((session-number (car session))
             (project-name (cdr session))
             (project-path (enkan-repl--get-project-path-from-directories project-name target-directories)))
        (if project-path
            (let ((buffer (enkan-repl--get-buffer-for-directory project-path)))
              (if buffer
                  (progn
                    (kill-buffer buffer)
                    (setq terminated-count (1+ terminated-count))
                    (push (list (cons :session-number session-number)
                                (cons :project-name project-name)
                                (cons :status 'terminated))
                          termination-results))
                (push (list (cons :session-number session-number)
                            (cons :project-name project-name)
                            (cons :status 'buffer-not-found))
                      termination-results)))
          (push (list (cons :session-number session-number)
                      (cons :project-name project-name)
                      (cons :status 'project-path-not-found))
                termination-results))))
    (cons terminated-count (nreverse termination-results))))

(defun enkan-repl--reset-global-session-variables ()
  "Reset global session-related variables.
This function has the side effect of modifying global variables:
`enkan-repl-session-list`, `enkan-repl--session-counter`,
`enkan-repl--current-project`, `enkan-repl-project-aliases`."
  (setq enkan-repl-session-list nil)
  (setq enkan-repl--session-counter 0)
  (setq enkan-repl--current-project nil)
  (setq enkan-repl-project-aliases nil))

(defun enkan-repl--disable-global-minor-mode-if-active ()
  "Disable `enkan-repl-global-minor-mode` if it is active.
This function has the side effect of calling `enkan-repl-global-minor-mode`.
Returns t if mode was disabled, nil otherwise."
  (when enkan-repl-global-minor-mode
    (enkan-repl-global-minor-mode -1)
    t))

;;;###autoload
(defun enkan-repl--get-buffer-process-info (buffer)
  "Pure function to get process info for BUFFER.
Returns plist with :buffer, :name, :live-p, :has-process, :process."
  (when (bufferp buffer)
    (let* ((name (buffer-name buffer))
           (live-p (buffer-live-p buffer))
           (process-info (when live-p
                           (with-current-buffer buffer
                             (list :bound (boundp 'eat--process)
                                   :process (if (boundp 'eat--process) eat--process nil))))))
      (list :buffer buffer
            :name name
            :live-p live-p
            :has-process (and process-info (plist-get process-info :bound) (plist-get process-info :process))
            :process (when process-info (plist-get process-info :process))))))

(defun enkan-repl--get-available-buffers (buffer-list)
  "Pure function to get available enkan buffers from BUFFER-LIST.
Consolidates buffer collection and filtering into single function.
Returns list of valid enkan buffers with active eat processes."
  (seq-filter (lambda (buffer)
                (and (bufferp buffer)
                     (buffer-name buffer)
                     (string-match-p "^\\*enkan:" (buffer-name buffer))
                     (with-current-buffer buffer
                       (and (boundp 'eat--process)
                            eat--process
                            (process-live-p eat--process)))))
              buffer-list))

(defun enkan-repl--resolve-target-buffer (prefix-arg alias buffers)
  "Pure function to resolve target buffer from multiple inputs.
PREFIX-ARG: numeric prefix for index-based selection
ALIAS: alias string for alias-based selection
BUFFERS: list of available buffers
Returns resolved buffer or nil if no match.
Resolution priority: prefix-arg → alias → nil (for interactive selection)."
  (cond
   ;; Priority 1: prefix-arg based selection
   ((and prefix-arg (numberp prefix-arg) (> prefix-arg 0))
    (when (and (<= prefix-arg (length buffers)))
      (nth (1- prefix-arg) buffers)))
   ;; Priority 2: alias based selection
   ((and alias (stringp alias) (not (string= "" alias)))
    (let ((alias-entry (assoc alias enkan-repl-project-aliases)))
      (when alias-entry
        (let* ((resolved-project (cdr alias-entry))
               (matching-buffers (seq-filter
                                  (lambda (buf)
                                    (let ((buffer-project (enkan-repl--extract-project-name (buffer-name buf))))
                                      (string= resolved-project buffer-project)))
                                  buffers)))
          (car matching-buffers)))))
   ;; Priority 3: return nil for interactive selection
   (t nil)))

(defun enkan-repl--send-primitive-action (buffer send-data)
  "Side-effect function to execute send action to BUFFER.
BUFFER: target buffer with eat process
SEND-DATA: plist from enkan-repl--send-primitive
Returns t on success, nil on failure."
  (when (and buffer (buffer-live-p buffer))
    (with-current-buffer buffer
      (when (and (boundp 'eat--process)
                 eat--process
                 (process-live-p eat--process))
        (let ((content (plist-get send-data :content)))
          (when content
            (eat--send-string eat--process content)
            ;; For text content, also send carriage return
            (when (eq (plist-get send-data :action) 'text)
              (eat--send-string eat--process "\r"))
            t))))))

(defun enkan-repl--send-unified (text &optional prefix-arg special-key-type)
  "Unified backend for all send commands.
TEXT: text content to send
PREFIX-ARG: numeric prefix for buffer selection (optional)
SPECIAL-KEY-TYPE: :enter, :escape, 1-9, or nil for normal text (optional)

Resolution priority: prefix-arg → alias parsing → interactive selection
Returns t on success, nil on failure."
  (let* ((parsed-command nil)
         (resolved-alias nil)
         (final-text text))
    ;; Parse alias from text if no special-key-type
    (when (null special-key-type)
      (setq parsed-command (enkan-repl--parse-alias-command text))
      (when (plist-get parsed-command :valid)
        (setq resolved-alias (plist-get parsed-command :alias))
        (setq final-text (plist-get parsed-command :text))
        ;; Handle special commands within alias
        (let ((command (plist-get parsed-command :command)))
          (cond
           ((eq command :esc)
            (setq special-key-type :escape)
            (setq final-text ""))
           ((eq command :ret)
            (setq special-key-type :enter)
            (setq final-text ""))
           ((and (stringp command) (string-match-p "^[1-9]$" command))
            (setq special-key-type (string-to-number command))
            (setq final-text ""))))))
    ;; Resolve target buffer using new unified function
    (let* ((resolution (enkan-repl--resolve-send-target
                        prefix-arg
                        resolved-alias
                        enkan-repl--current-project
                        enkan-repl-projects
                        enkan-repl-target-directories))
           (status (plist-get resolution :status))
           (target-buffer nil))
      (pcase status
        ('no-buffers
         (message (plist-get resolution :message))
         nil)
        ('invalid
         (message (plist-get resolution :message))
         nil)
        ((or 'selected 'single)
         (setq target-buffer (plist-get resolution :buffer)))
        ('needs-selection
         (let* ((available-buffers (plist-get resolution :buffers))
<<<<<<< HEAD
                (choices (enkan-repl--build-buffer-selection-choices available-buffers))
=======
                (choices (enkan-repl--build-buffer-selection-choices-pure available-buffers))
>>>>>>> a97d86b5
                (selection (hmenu "Select buffer for send:" choices)))
           (setq target-buffer (cdr (assoc selection choices))))))
      ;; Execute send
      (when target-buffer
<<<<<<< HEAD
        (let* ((send-data (enkan-repl--send-primitive final-text special-key-type))
=======
        (let* ((send-data (enkan-repl--send-primitive-pure final-text special-key-type))
>>>>>>> a97d86b5
               (success (enkan-repl--send-primitive-action target-buffer send-data)))
          (when success
            (message "Sent to buffer: %s" (buffer-name target-buffer)))
          success)))))

(defun enkan-repl--build-buffer-selection-choices (buffers)
  "Pure function to build selection choices from BUFFERS.
Returns list of cons cells (display-name . buffer) for selection UI."
  (mapcar (lambda (buffer)
            (let ((info (enkan-repl--get-buffer-process-info buffer)))
              (cons (format "%s%s"
                            (plist-get info :name)
                            (if (plist-get info :has-process) " [ACTIVE]" " [INACTIVE]"))
                    buffer)))
          buffers))

(defun enkan-repl--parse-prefix-arg (prefix-arg)
  "Pure function to parse PREFIX-ARG into action type.
Returns plist with :action and :index."
  (cond
   ((null prefix-arg)
    (list :action 'select :index nil))
   ((integerp prefix-arg)
    (list :action 'index :index prefix-arg))
   (t
    (list :action 'invalid :index nil))))

(defun enkan-repl--should-show-buffer-selection (action-type valid-buffers)
  "Pure function to determine if buffer selection should be shown.
Returns t if selection UI needed, nil for direct index access."
  (and (eq action-type 'select)
       (> (length valid-buffers) 0)))

(defun enkan-repl--send-number-to-buffer (number buffer)
  "Pure function to determine parameters for sending NUMBER to BUFFER.
Returns plist with :can-send, :number, :buffer, :message."
  (let ((info (enkan-repl--get-buffer-process-info buffer)))
    (list :can-send (plist-get info :has-process)
          :number number
          :buffer buffer
          :message (if (plist-get info :has-process)
                       (format "Will send '%s' to %s" number (plist-get info :name))
                     (format "Cannot send to inactive buffer: %s" (plist-get info :name))))))

(defun enkan-repl--validate-number-input (number)
  "Pure function to validate NUMBER input for sending.
Returns plist with :valid, :number, :message."
  (cond
   ((null number)
    (list :valid nil :number nil :message "Number is required"))
   ((not (stringp number))
    (list :valid nil :number nil :message "Number must be a string"))
   ((string= "" number)
    (list :valid nil :number nil :message "Number cannot be empty"))
   ((not (string-match-p "^[0-9]$" number))
    (list :valid nil :number nil :message "Number must be a single digit (0-9)"))
   (t
    (list :valid t :number number :message (format "Valid number: %s" number)))))

(defun enkan-repl--send-text-to-buffer (text buffer)
  "Center file specific function to send TEXT to BUFFER.
Sends text followed by carriage return, with cursor positioning."
  (when (and (bufferp buffer)
             (buffer-live-p buffer)
             (with-current-buffer buffer
               (and (boundp 'eat--process)
                    eat--process
                    (process-live-p eat--process))))
    (with-current-buffer buffer
      (eat--send-string eat--process text)
      (eat--send-string eat--process "\r")
      ;; Move cursor to bottom after eat processes the output
      (run-at-time 0.01 nil
                   (lambda (buf)
                     (when (buffer-live-p buf)
                       (with-current-buffer buf
                         (goto-char (point-max)))))
                   buffer)
      t)))

;;;###autoload
(defun enkan-repl-send-escape (&optional prefix-arg)
  "Send ESC key to eat session buffer from center file or current enkan buffer.
- If called from enkan buffer: Send ESC to current buffer
- If called from center file without prefix: Select from available enkan buffers
- With numeric prefix: Send to buffer at that index (1-based)

Category: Center File Multi-buffer Access"
  (interactive "P")
  (cond
   ;; Special case: if current buffer is enkan buffer, send ESC directly
   ((string-match-p "^\\*enkan:" (buffer-name))
    (let ((send-data (enkan-repl--send-primitive "" :escape)))
      (enkan-repl--send-primitive-action (current-buffer) send-data)))
   ;; Otherwise use unified backend
   (t
    (enkan-repl--send-unified "" prefix-arg :escape))))

;;;###autoload
(defun enkan-repl-open-project-directory (&optional prefix-arg)
  "Open project directory in dired from enkan-repl-projects.
With prefix argument (C-u), select from available buffers.

Category: Center File Multi-buffer Access"
  (interactive "P")
  (let ((result (enkan-repl--target-directory-info
                 enkan-repl--current-project
                 enkan-repl-projects
                 enkan-repl-target-directories
                 "Select project directory to open:"
                 #'file-directory-p
                 prefix-arg)))
    (pcase (plist-get result :status)
      ((or 'no-project 'no-paths 'no-buffers)
       (message (plist-get result :message)))
      ('invalid
       (message "Directory does not exist: %s" (plist-get result :path)))
      ((or 'single 'selected)
       (let ((path (plist-get result :path)))
         (when (and path (file-directory-p path))
           (dired path))))
      ('cancelled
       (message "Selection cancelled")))))

;;;###autoload
(defun enkan-repl--analyze-send-content (content prefix-arg)
  "Pure function to analyze send content and determine action.
CONTENT is the text content to analyze.
PREFIX-ARG is the numeric prefix argument.
Returns plist with :action and :data."
  (let ((trimmed-content (string-trim content)))
    (cond
     ;; Numeric prefix argument takes priority
     ((and (numberp prefix-arg) (<= 1 prefix-arg 2))
      (list :action 'prefix-number :data prefix-arg))
     ;; Check if content contains only :esc
     ((string= trimmed-content ":esc")
      (list :action 'escape-directly))
     ;; Check if content starts with :alias (colon + word + space)
     ((string-match "^:\\([a-zA-Z0-9_.-]+\\) \\(.*\\)$" trimmed-content)
      ;; This is :alias something format - always use alias-command
      (list :action 'alias-command :data trimmed-content))
     ;; Default behavior
     (t
      (list :action 'default-send :data content)))))

;; Alias command parsing functions

(defun enkan-repl--parse-alias-command (input-string)
  "Pure function to parse alias command format: ':alias esc' or ':alias :ret'.
INPUT-STRING is the command string to parse.
Returns plist with :valid, :alias, :command, :text, :message."
  (cond
   ((not (stringp input-string))
    (list :valid nil :message "Input must be a string"))
   ((string= "" input-string)
    (list :valid nil :message "Must start with : prefix"))
   ((not (string-match-p "^:" input-string))
    (list :valid nil :message "Must start with : prefix"))
   ((string-match "^:\\([a-zA-Z0-9]+\\) \\(.*\\)" input-string)
    ;; Manual multiline extraction for alias with space and content
    (let* ((alias (match-string 1 input-string))
           (rest (substring input-string (+ 1 (length alias) 1))))  ; Skip :alias + space
      (if (string= "" alias)
          (list :valid nil :message "Invalid format. Alias cannot be empty")
        (cond
         ((equal rest "esc")
          ;; Escape command
          (list :valid t :alias alias :command :esc :text nil))
         ((equal rest ":ret")
          ;; Return command
          (list :valid t :alias alias :command :ret :text nil))
         (t
          ;; Text to send
          (list :valid t :alias alias :command :text :text rest))))))
   ((string-match "^:\\([a-zA-Z0-9]+\\)$" input-string)
    ;; Only alias specified
    (let ((alias (match-string 1 input-string)))
      (list :valid t :alias alias :command :empty :text "")))
   (t
    (list :valid nil :message "Invalid format. Use: :alias [text|esc|:ret]"))))

;; Pure functions for global operations
(defun enkan-repl-validate-path (file-path)
  "Validate center FILE-PATH for opening.
Returns plist with :valid, :message."
  (cond
   ((null file-path)
    (list :valid nil :message "Center file path not configured"))
   ((not (stringp file-path))
    (list :valid nil :message "Center file path must be a string"))
   ((string= "" file-path)
    (list :valid nil :message "Center file path is empty"))
   (t
    (list :valid t :message "Valid center file path"))))

(defun enkan-repl-center-file-check-exists (file-path)
  "Check if center FILE-PATH exists.
Returns plist with :exists, :action."
  (if (file-exists-p file-path)
      (list :exists t :action "open")
    (list :exists nil :action "create")))

(defun enkan-repl-determine-action (file-path)
  "Determine action to take for center FILE-PATH.
Returns plist with :valid, :action, :message."
  (let ((validation (enkan-repl-validate-path file-path)))
    (if (plist-get validation :valid)
        (let ((exists-check (enkan-repl-center-file-check-exists file-path)))
          (list :valid t
                :action (plist-get exists-check :action)
                :message (if (plist-get exists-check :exists)
                             "Opening existing center file"
                           "Creating new center file")))
      validation)))

(defun enkan-repl-open-center-file ()
  "Open or create the center file based on enkan-repl-center-file configuration.

Category: Center File Operations"
  (interactive)
  (let ((result (enkan-repl-determine-action enkan-repl-center-file)))
    (if (plist-get result :valid)
        (progn
          (message "%s" (plist-get result :message))
          (find-file enkan-repl-center-file))
      (error "%s" (plist-get result :message)))))

;; Pure functions for magit project selection (used by enkan-repl-magit)

(defun enkan-repl-magit (&optional prefix-arg)
  "Open magit for selected project from enkan-repl-projects.
With prefix argument (C-u), select from available buffers.

Category: Center File Operations"
  (interactive "P")
  (let ((result (enkan-repl--target-directory-info
                 enkan-repl--current-project
                 enkan-repl-projects
                 enkan-repl-target-directories
                 "Select project for magit:"
                 #'file-directory-p
                 prefix-arg)))
    (pcase (plist-get result :status)
      ((or 'no-project 'no-paths 'no-buffers)
       (message (plist-get result :message)))
      ('invalid
       (message "Directory does not exist: %s" (plist-get result :path)))
      ((or 'single 'selected)
       (let ((path (plist-get result :path)))
         (when (and path (file-directory-p path))
           (let ((default-directory path))
             (magit-status)))))
      ('cancelled
       (message "Selection cancelled")))))

;;;###autoload
(defun enkan-repl-print-setup-to-buffer ()
  "Print current setup variables for debugging.
Displays enkan-repl-projects, enkan-repl-target-directories,
enkan-repl-project-aliases, and current session state.

Category: Debugging"
  (interactive)
  (let ((buffer-name "*ENKAN-REPL Setup Debug*"))
    (with-output-to-temp-buffer buffer-name
      (princ "=== ENKAN-REPL CENTER SETUP DEBUG ===\n\n")
      (princ "projects:\n")
      (if enkan-repl-projects
          (dolist (project enkan-repl-projects)
            (princ (format "  %s: %s\n" (car project) (cdr project))))
        (princ "  <empty>\n"))
      (princ "\nProject directories:\n")
      (if enkan-repl-target-directories
          (dolist (entry enkan-repl-target-directories)
            (princ (format "  %s: project=%s, path=%s\n"
                           (car entry)
                           (car (cdr entry))
                           (cdr (cdr entry)))))
        (princ "  <empty>\n"))
      (princ "\nProject aliases:\n")
      (if enkan-repl-project-aliases
          (dolist (alias enkan-repl-project-aliases)
            (princ (format "  %s -> %s\n" (car alias) (cdr alias))))
        (princ "  <empty>\n"))
      (princ "\nCurrent session state:\n")
      (princ (format "  Current project: %s\n" (or enkan-repl--current-project "<none>")))
      (princ (format "  Session list: %s\n" (or enkan-repl-session-list "<empty>")))
      (princ (format "  Session counter: %d\n" enkan-repl--session-counter))
      (princ "\n=== END DEBUG ===\n"))))

(provide 'enkan-repl)

;;; enkan-repl.el ends here<|MERGE_RESOLUTION|>--- conflicted
+++ resolved
@@ -1123,11 +1123,7 @@
     (let ((active-pairs (if project-paths
                             (funcall get-active-buffers project-paths)
                           ;; Fallback to all available buffers
-<<<<<<< HEAD
                           (cl-loop for buffer in (enkan-repl--get-available-buffers (buffer-list))
-=======
-                          (cl-loop for buffer in (enkan-repl--get-available-buffers-pure (buffer-list))
->>>>>>> a97d86b5
                                    collect (cons nil buffer)))))
       (if (null active-pairs)
           (list :status 'no-buffers
@@ -1237,11 +1233,7 @@
                    :path decoded-path)))
           ('needs-selection
            (let* ((available-buffers (plist-get resolution :buffers))
-<<<<<<< HEAD
                   (choices (enkan-repl--build-buffer-selection-choices available-buffers))
-=======
-                  (choices (enkan-repl--build-buffer-selection-choices-pure available-buffers))
->>>>>>> a97d86b5
                   (selection (hmenu prompt choices)))
              (if selection
                  (let* ((selected-buffer (cdr (assoc selection choices)))
@@ -1271,39 +1263,6 @@
                                    current-project))
           selection)))))
 
-<<<<<<< HEAD
-=======
-(defun enkan-repl--get-current-session-state-info (current-project session-list session-counter project-aliases)
-  "Retrieve session state information as an alist.
-CURRENT-PROJECT is the current project list.
-SESSION-LIST is the list of sessions.
-SESSION-COUNTER is the session counter value.
-PROJECT-ALIASES is the list of project aliases.
-This is a pure function."
-  (list
-   (cons 'current-project current-project)
-   (cons 'session-list session-list)
-   (cons 'session-counter session-counter)
-   (cons 'project-aliases project-aliases)))
-
-(defun enkan-repl--format-session-state-display (state-info &optional prefix)
-  "Format session state information for display.
-STATE-INFO is an alist from `enkan-repl--get-current-session-state-info`.
-PREFIX is an optional string to prepend to each line.
-This is a pure function."
-  (let ((current-project (cdr (assoc 'current-project state-info)))
-        (session-list (cdr (assoc 'session-list state-info)))
-        (session-counter (cdr (assoc 'session-counter state-info)))
-        (project-aliases (cdr (assoc 'project-aliases state-info)))
-        (prefix-str (or prefix "")))
-    (concat
-     (format "%s  Layout (enkan-repl--current-project): %s\n" prefix-str (or current-project "nil"))
-     (format "%s  Sessions (enkan-repl-session-list): %s\n" prefix-str session-list)
-     (format "%s  Counter (enkan-repl--session-counter): %d\n" prefix-str session-counter)
-     (when project-aliases
-       (format "%s  Permanent aliases (enkan-repl-project-aliases): %s\n" prefix-str project-aliases)))))
-
->>>>>>> a97d86b5
 ;;; Functions with side effects
 
 (defun enkan-repl--terminate-all-session-buffers (session-list target-directories)
@@ -1481,20 +1440,12 @@
          (setq target-buffer (plist-get resolution :buffer)))
         ('needs-selection
          (let* ((available-buffers (plist-get resolution :buffers))
-<<<<<<< HEAD
                 (choices (enkan-repl--build-buffer-selection-choices available-buffers))
-=======
-                (choices (enkan-repl--build-buffer-selection-choices-pure available-buffers))
->>>>>>> a97d86b5
                 (selection (hmenu "Select buffer for send:" choices)))
            (setq target-buffer (cdr (assoc selection choices))))))
       ;; Execute send
       (when target-buffer
-<<<<<<< HEAD
         (let* ((send-data (enkan-repl--send-primitive final-text special-key-type))
-=======
-        (let* ((send-data (enkan-repl--send-primitive-pure final-text special-key-type))
->>>>>>> a97d86b5
                (success (enkan-repl--send-primitive-action target-buffer send-data)))
           (when success
             (message "Sent to buffer: %s" (buffer-name target-buffer)))
